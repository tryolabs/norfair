from typing import Optional, Tuple, Sequence

import cv2
import numpy as np
import random
<<<<<<< HEAD
=======

from .tracker import Detection, TrackedObject
>>>>>>> 36472f55
from .utils import validate_points


def draw_points(
<<<<<<< HEAD
    frame,
    detections,
    radius=None,
    thickness=None,
    color=None,
=======
    frame: np.array,
    detections: Sequence["Detection"],
    radius: Optional[int] = None,
    thickness: Optional[int] = None,
    color: Optional[Tuple[int, int, int]] = None
>>>>>>> 36472f55
):
    if detections is None:
        return
    frame_scale = frame.shape[0] / 100
    if radius is None:
        radius = int(max(frame_scale * 0.7, 1))
    if thickness is None:
        thickness = int(max(frame_scale / 7, 1))
    if color is None:
        color = Color.red
    for d in detections:
        points = d.points
        points = validate_points(points)
        for point in points:
            cv2.circle(
                frame,
                tuple(point.astype(int)),
                radius=radius,
                color=color,
                thickness=thickness,
            )


def draw_tracked_objects(
    frame: np.array,
    objects: Sequence["TrackedObject"],
    radius: Optional[int] = None,
    color: Optional[Tuple[int, int, int]] = None,
    id_size: Optional[float] = None,
    id_thickness: Optional[int] = None,
    draw_points: bool = True,
):
    frame_scale = frame.shape[0] / 100
    if radius is None:
        radius = int(frame_scale * 0.5)
    if id_size is None:
        id_size = frame_scale / 10
    if id_thickness is None:
        id_thickness = int(frame_scale / 5)

    for obj in objects:
        if not obj.live_points.any():
            continue
        if color is None:
            object_id = obj.id if obj.id is not None else random.randint(0, 999)
            point_color = Color.random(object_id)
            id_color = point_color
        else:
            point_color = color
            id_color = color

        if draw_points:
            for point, live in zip(obj.estimate, obj.live_points):
                if live:
                    cv2.circle(
                        frame,
                        tuple(point.astype(int)),
                        radius=radius,
                        color=point_color,
                        thickness=-1,
                    )

        if id_size > 0:
            id_draw_position = centroid(obj.estimate[obj.live_points])
            cv2.putText(
                frame,
                str(obj.id),
                id_draw_position,
                cv2.FONT_HERSHEY_SIMPLEX,
                id_size,
                id_color,
                id_thickness,
                cv2.LINE_AA,
            )


def draw_debug_metrics(
    frame: np.array,
    objects: Sequence["TrackedObject"],
    text_size: Optional[float] = None,
    text_thickness: Optional[int] = None,
    color: Optional[Tuple[int, int, int]] = None,
    only_ids=None,
    only_initializing_ids=None,
    draw_score_threshold: float = 0,
):
    """Draw objects with their debug information

    It is recommended to set the input variable `objects` to `your_tracker_object.objects`
    so you can also debug objects wich haven't finished initializing, and you get a more
    complete view of what your tracker is doing on each step.
    """
    frame_scale = frame.shape[0] / 100
    if text_size is None:
        text_size = frame_scale / 10
    if text_thickness is None:
        text_thickness = int(frame_scale / 5)
    radius = int(frame_scale * 0.5)

    for obj in objects:
        if not (obj.last_detection.scores is None) and not (obj.last_detection.scores > draw_score_threshold).any():
            continue
        if only_ids is not None:
            if obj.id not in only_ids:
                continue
        if only_initializing_ids is not None:
            if obj.initializing_id not in only_initializing_ids:
                continue
        if color is None:
            text_color = Color.random(obj.initializing_id)
        else:
            text_color = color
        draw_position = centroid(
            obj.estimate[obj.last_detection.scores > draw_score_threshold] if obj.last_detection.scores is not None else obj.estimate
        )

        for point in obj.estimate:
            cv2.circle(
                frame,
                tuple(point.astype(int)),
                radius=radius,
                color=text_color,
                thickness=-1,
            )

        # Distance to last matched detection
        if obj.last_distance is None:
            last_dist = "-"
        elif obj.last_distance > 999:
            last_dist = ">"
        else:
            last_dist = "{:.2f}".format(obj.last_distance)

        # Distance to currently closest detection
        if obj.current_min_distance is None:
            current_min_dist = "-"
        else:
            current_min_dist = "{:.2f}".format(obj.current_min_distance)

        # No support for multiline text in opencv :facepalm:
        lines_to_draw = (
            "{}|{}".format(obj.id, obj.initializing_id),
            "a:{}".format(obj.age),
            "h:{}".format(obj.hit_counter),
            "ld:{}".format(last_dist),
            "cd:{}".format(current_min_dist),
        )
        for i, line in enumerate(lines_to_draw):
            draw_position = (
                int(draw_position[0]),
                int(draw_position[1] + i * text_size * 7 + 15),
            )
            cv2.putText(
                frame,
                line,
                draw_position,
                cv2.FONT_HERSHEY_SIMPLEX,
                text_size,
                text_color,
                text_thickness,
                cv2.LINE_AA,
            )


def centroid(tracked_points: np.array) -> Tuple[int, int]:
    num_points = tracked_points.shape[0]
    sum_x = np.sum(tracked_points[:, 0])
    sum_y = np.sum(tracked_points[:, 1])
    return int(sum_x / num_points), int(sum_y / num_points)


def draw_boxes(frame, detections, line_color=None, line_width=None, random_color=False):
    frame_scale = frame.shape[0] / 100
    if detections is None:
        return frame
    frame_scale = frame_scale / 100
    if line_width is None:
        line_width = int(max(frame_scale / 7, 1))
    if line_color is None:
        line_color = Color.red
    for d in detections:
        if random_color:
            line_color = Color.random(random.randint(0, 20))
        points = d.points
        points = validate_points(points)
        points = points.astype(int)
        cv2.rectangle(
            frame,
            tuple(points[0, :]),
            tuple(points[1, :]),
            color=line_color,
            thickness=line_width,
        )
    return frame


def draw_tracked_boxes(
    frame,
    objects,
    line_color=None,
    line_width=None,
    id_size=None,
    id_thickness=None,
    draw_box=True,
):
    frame_scale = frame.shape[0] / 100
    if line_width is None:
        line_width = int(frame_scale * 0.5)
    if id_size is None:
        id_size = frame_scale / 10
    if id_thickness is None:
        id_thickness = int(frame_scale / 5)
    color_is_None = line_color == None
    for obj in objects:
        if not obj.live_points.any():
            continue
        if color_is_None:
            line_color = Color.random(obj.id)

        if draw_box:
            points = obj.estimate
            points = points.astype(int)
            cv2.rectangle(
                frame,
                tuple(points[0, :]),
                tuple(points[1, :]),
                color=line_color,
                thickness=line_width,
            )

        if id_size > 0:
            id_draw_position = np.mean(points, axis=0)
            id_draw_position = id_draw_position.astype(int)
            cv2.putText(
                frame,
                str(obj.id),
                tuple(id_draw_position),
                cv2.FONT_HERSHEY_SIMPLEX,
                id_size,
                line_color,
                id_thickness,
                cv2.LINE_AA,
            )
    return frame


class Color:
    green = (0, 128, 0)
    white = (255, 255, 255)
    olive = (0, 128, 128)
    black = (0, 0, 0)
    navy = (128, 0, 0)
    red = (0, 0, 255)
    maroon = (0, 0, 128)
    grey = (128, 128, 128)
    purple = (128, 0, 128)
    yellow = (0, 255, 255)
    lime = (0, 255, 0)
    fuchsia = (255, 0, 255)
    aqua = (255, 255, 0)
    blue = (255, 0, 0)
    teal = (128, 128, 0)
    silver = (192, 192, 192)

    @staticmethod
    def random(obj_id: int) -> Tuple[int, int, int]:
        color_list = [
            c
            for c in Color.__dict__.keys()
            if c[:2] != "__"
               and c not in ("random", "red", "white", "grey", "black", "silver")
        ]
        return getattr(Color, color_list[obj_id % len(color_list)])<|MERGE_RESOLUTION|>--- conflicted
+++ resolved
@@ -3,28 +3,17 @@
 import cv2
 import numpy as np
 import random
-<<<<<<< HEAD
-=======
 
 from .tracker import Detection, TrackedObject
->>>>>>> 36472f55
 from .utils import validate_points
 
 
 def draw_points(
-<<<<<<< HEAD
-    frame,
-    detections,
-    radius=None,
-    thickness=None,
-    color=None,
-=======
     frame: np.array,
     detections: Sequence["Detection"],
     radius: Optional[int] = None,
     thickness: Optional[int] = None,
     color: Optional[Tuple[int, int, int]] = None
->>>>>>> 36472f55
 ):
     if detections is None:
         return
